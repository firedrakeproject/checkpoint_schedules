--- conflicted
+++ resolved
@@ -1,6 +1,5 @@
 #!/usr/bin/env python3
 # -*- coding: utf-8 -*-
-<<<<<<< HEAD
 
 # For tlm_adjoint copyright information see ACKNOWLEDGEMENTS in the tlm_adjoint
 # root directory
@@ -23,17 +22,11 @@
     Forward, Reverse, Read, Delete, EndForward, EndReverse
 from checkpoint_schedules import \
     (RevolveCheckpointSchedule)
-=======
-from checkpoint_schedules.schedule import CheckpointSchedule, Clear, Configure, Forward, Reverse, \
-    Read, Write, EndForward, EndReverse, WriteForward
-from checkpoint_schedules import HRevolveCheckpointSchedule
->>>>>>> b0e6f324
 
 import functools
 import pytest
 
 
-<<<<<<< HEAD
 # def memory(n, s):
 #     return (MemoryCheckpointSchedule(),
 #             {"RAM": 0, "disk": 0}, 1 + n)
@@ -68,42 +61,10 @@
 #     return (MixedCheckpointSchedule(n, s),
 #             {"RAM": 0, "disk": s}, 1)
 
-=======
-def h_revolve(n, s, p):
-    """Return H-Revolve sequence.
-
-    Parameters
-    ----------
-    n : int
-        Number of forward step to execute in the AC graph.
-    s : tuple
-        The number of slots in each level of memory.
-
-    Returns
-    -------
-    object
-        H-Revolve generator.
-    """
-    if s <= 1:
-        return (None,
-                {"RAM": 0, "disk": 0}, 0)
-    else:  
-        s_disk = s//p
-        s_ram = abs(s - s_disk)
-        if s_ram == 0:
-            s_ram = 1
-            s_disk -= 1
-        print("s_ram = ", s_ram, "s_disk = ", s_disk)
-        assert (s_ram + s_disk) == s
-        return (HRevolveCheckpointSchedule(n, s_ram, s_disk),
-                {"RAM": s_ram, "disk": s_disk}, 1)
-                
->>>>>>> b0e6f324
 
 @pytest.mark.parametrize(
     "schedule",
     [
-<<<<<<< HEAD
     # (memory, {}),
     #  (periodic_disk, {"period": 1}),
     #  (periodic_disk, {"period": 2}),
@@ -132,53 +93,10 @@
                                   ])
 def test_validity(schedule, schedule_kwargs,
                   n, S):
-=======
-        #   (memory, {}),
-        #  (periodic_disk, {"period": 1}),
-        #  (periodic_disk, {"period": 2}),
-        #  (periodic_disk, {"period": 7}),
-        #  (periodic_disk, {"period": 10}),
-        #  (multistage, {}),
-        #  (two_level, {"period": 1}),
-        #  (two_level, {"period": 2}),
-        #  (two_level, {"period": 7}),
-        #  (two_level, {"period": 10}),
-        pytest.param(
-            h_revolve),
-        #  (mixed, {})
-    ])
-@pytest.mark.parametrize("n, S", [
-                                    (250, 25), 
-                                    (250, 50), 
-                                    (250, 75),
-                                    (250, 100), 
-                                    (250, 125),
-                                    (250, 150)
-                                ])
-@pytest.mark.parametrize("p", [2, 3, 5, 4])
-def test_validity(schedule, n, S, p):
-    """Test validity.
-
-    Parameters
-    ----------
-    schedule : object
-        Scheduler object.
-    n : int
-        Number of forward step to execute in the AC graph.
-    S : tuple
-        The number of slots in each level of memory.
-
-    Raises
-    ------
-    TypeError
-        Unexpected action.
-    """
->>>>>>> b0e6f324
     @functools.singledispatch
     def action(cp_action):
         raise TypeError("Unexpected action")
 
-<<<<<<< HEAD
     @action.register(Forward)
     def action_forward(cp_action):
         nonlocal model_n
@@ -221,76 +139,16 @@
         
         if n1 == n:
             cp_schedule.finalize(n1)
-=======
-    @action.register(Clear)
-    def action_clear(cp_action):
-        if cp_action.clear_ics:
-            ics.clear()
-        if cp_action.clear_data:
-            data.clear()
-
-    @action.register(Configure)
-    def action_configure(cp_action):
-        nonlocal store_ics, store_data
-
-        store_ics = cp_action.store_ics
-        store_data = cp_action.store_data
-
-    @action.register(Write)
-    def action_write(cp_action):
-        assert len(ics) > 0 and len(sol) > 0
-        if len(ics) > 0:
-            assert cp_action.n == max(ics)
-        snapshots[cp_action.storage][cp_action.n] = (set(ics), set(sol))
-
-    @action.register(WriteForward)
-    def action_write_forward(cp_action):
-        assert len(ics) == 0 and len(data) > 0
-        assert cp_action.n == max(data)
-        assert data == cp_schedule.forward_data
-        fwd_chk['RAM'][cp_action.n] = (set(data), set(sol))
-
-    @action.register(Forward)
-    def action_forward(cp_action):
-        nonlocal model_n
-        nonlocal sol
-        assert model_n is not None and model_n == cp_action.n0
-        assert cp_action.n0 < cp_action.n1
-        assert len(sol) == 1 and cp_action.n0 in sol
-        if cp_schedule.max_n() is not None:
-            # Do not advance further than the current location of the adjoint
-            assert cp_action.n1 <= n - model_r
-        
-        n1 = min(cp_action.n1, n)
-        if store_ics:
-            # No forward restart data for these steps is stored
-            assert n1 not in snapshots["RAM"] and n1 not in snapshots["disk"]
-        if store_data:
-            assert n1 not in fwd_chk['RAM']
-        model_n = n1
-        if store_ics:
-            ics.add(n1)
-        if store_data:
-            data.add(n1)
-        if n1 == n:
-            cp_schedule.finalize(n1)
-        sol = set()
-        sol.add(n1)
->>>>>>> b0e6f324
 
     @action.register(Reverse)
     def action_reverse(cp_action):
         nonlocal model_r
-<<<<<<< HEAD
-
-=======
->>>>>>> b0e6f324
+
         # Start at the current location of the adjoint
         assert cp_action.n1 == n - model_r
         # Advance at least one step
         assert cp_action.n0 < cp_action.n1
         # Non-linear dependency data for these steps is stored
-<<<<<<< HEAD
         assert data.issuperset(range(cp_action.n0, cp_action.n1))
 
         model_r += cp_action.n1 - cp_action.n0
@@ -298,23 +156,12 @@
             data.clear()
             del fwd_data["RAM"][cp_action.n0]
           
-=======
-        sol.clear()
-        
-        model_r += cp_action.n1 - cp_action.n0
-        if len(cp_schedule.forward_data) == 0:
-            fwd_chk["RAM"].clear()
->>>>>>> b0e6f324
 
     @action.register(Read)
     def action_read(cp_action):
         nonlocal model_n
-<<<<<<< HEAD
 
         # The checkpoint exists
-=======
-       # The checkpoint exists
->>>>>>> b0e6f324
         assert cp_action.n in snapshots[cp_action.storage]
 
         cp = snapshots[cp_action.storage][cp_action.n]
@@ -322,7 +169,6 @@
         # No data is currently stored for this step
         assert cp_action.n not in ics
         assert cp_action.n not in data
-<<<<<<< HEAD
 
         # The checkpoint contains forward restart or non-linear dependency data
         assert len(cp) > 0 or len(cp[1]) > 0
@@ -348,28 +194,6 @@
         nonlocal model_n
         model_n = None
         del snapshots[cp_action.storage][cp_action.n]
-=======
-        # The checkpoint contains forward restart or non-linear dependency data
-        assert len(cp[0]) > 0 or len(cp[1]) > 0
-
-        # The checkpoint data is before the current location of the adjoint
-        # print(cp_action.n, n, model_r)
-        assert cp_action.n <= n - model_r
-
-        model_n = None
-
-        if len(cp[0]) > 0:
-            ics.clear()
-            ics.update(cp[0])
-            model_n = cp_action.n
-
-        if len(cp[1]) > 0:
-            sol.clear()
-            sol.update(cp[1])
-
-        if cp_action.delete:
-            del snapshots[cp_action.storage][cp_action.n]
->>>>>>> b0e6f324
 
     @action.register(EndForward)
     def action_end_forward(cp_action):
@@ -380,7 +204,6 @@
     def action_end_reverse(cp_action):
         nonlocal model_r
 
-<<<<<<< HEAD
         # The correct number of adjoint steps has been taken
         assert model_r == n
 
@@ -420,62 +243,4 @@
             assert min(1, len(ics)) + len(data) <= data_limit
             c += 1
             if isinstance(cp_action, EndReverse):
-                break
-=======
-        assert model_r == cp_schedule.max_n()
-        assert len(data) == 0
-        if not cp_action.exhausted:
-            model_r = 0
-   
-    # for s in S:
-    s=S
-    # for p0 in p:
-    p0 = p
-    print(f"{n=:d} {s=:d}")
-
-    model_n = 0
-    model_r = 0
-    init_condition = 0
-    store_ics = False
-    store_data = False
-    ics = set()
-    data = set()
-    sol = set()
-    snapshots = {"RAM": {}, "disk": {}}
-    fwd_chk = {"RAM": {}}
-
-    cp_schedule, storage_limits, data_limit = schedule(n, s, p0)  # noqa: E501
-    if cp_schedule is None:
-        pytest.skip("Incompatible with schedule type")
-    assert cp_schedule.n() == 0
-    assert cp_schedule.r() == 0
-    assert s <= n
-    assert cp_schedule.max_n() is None or cp_schedule.max_n() == n
-    assert n >= 0
-
-    def initial_condition(init_condition, sol, ics):
-        """Set the initial condition.
-        """
-        nonlocal model_n
-        sol.add(init_condition)
-        ics.add(model_n)
-
-    initial_condition(init_condition, sol, ics)
-    c = 0
-    while True:
-        cp_action = next(cp_schedule) 
-        # print(cp_action, c)       
-        action(cp_action)    
-
-        assert model_n is None or model_n == cp_schedule.n()
-        assert model_r == cp_schedule.r()
-        # Checkpoint storage limits are not exceeded
-        for storage_type, storage_limit in storage_limits.items():
-            assert len(snapshots[storage_type]) <= storage_limit
-            
-        # Data storage limit is not exceeded
-        assert min(1, len(ics)) + len(data) <= data_limit
-        c += 1
-        if isinstance(cp_action, EndReverse):
-            break
->>>>>>> b0e6f324
+                break