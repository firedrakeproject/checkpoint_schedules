--- conflicted
+++ resolved
@@ -2,13 +2,8 @@
 """
 
 import sys
-<<<<<<< HEAD
 from .schedule import (
     CheckpointSchedule, Forward, Reverse, EndForward, EndReverse, Move, Copy)
-=======
-from .schedule import CheckpointSchedule, Forward, Reverse, \
-    EndForward, EndReverse, Move, Copy
->>>>>>> 4c748e65
 from .utils import StorageType
 
 
@@ -218,13 +213,9 @@
 
         Notes
         -----
-<<<<<<< HEAD
         This schedule is employed if there is no adjoint calculation,
         which leads no requirements for forward data (adjoint dependency)
         storage. Therefore this method always returns `False`.
-=======
-        This schedule uses no storage.
->>>>>>> 4c748e65
 
         Returns
         -------
