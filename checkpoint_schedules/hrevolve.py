--- conflicted
+++ resolved
@@ -1,6 +1,8 @@
 #!/usr/bin/env python3
 # -*- coding: utf-8 -*-
 # Add corect license text
+from .schedule import CheckpointSchedule, Forward, Reverse, \
+    Read, Write, EndForward, EndReverse
 from .hrevolve_sequence import hrevolve
 import logging
 
@@ -9,8 +11,7 @@
         "HRevolveCheckpointSchedule"
     ]
 
-
-class HRevolveCheckpointSchedule():
+class HRevolveCheckpointSchedule(CheckpointSchedule):
     """H-Revolve checkpointing schedule.
 
     Attributes
@@ -33,7 +34,7 @@
     def __init__(self, max_n, snapshots_in_ram, snapshots_on_disk, *,
                  wvect=(0.0, 0.1), rvect=(0.0, 0.1), cfwd=1.0, cbwd=2.0, **kwargs):
         
-        # super().__init__(max_n)
+        super().__init__(max_n)
         self._snapshots_in_ram = snapshots_in_ram
         self._snapshots_on_disk = snapshots_on_disk
         self._exhausted = False
@@ -45,34 +46,58 @@
         
         self._schedule = list(schedule)
 
-<<<<<<< HEAD
     def get_forward_schedule(self):
         """Return the hevolve schedule of the forward mode.
-=======
+
+        Returns
+        -------
+        list
+            Forward schedule list.
+        """
+        index_0 = 0
+        index_1 = None
+        i = 0
+        while index_1 is None:
+            if self._schedule[i].index[1] == self._max_n:
+                index_1 = i+1
+                fwd_end_step = self._schedule[i].index[1]
+            i+=1
+        self.end_forward = (True, index_1)
+        
+        self.finalize(fwd_end_step)
+        return self._schedule[index_0:index_1]
+        
+
+    def get_reverse_schedule(self):
+        """Return the hevolve schedule of the backward mode.
+
+        Returns
+        -------
+        list
+            Reverse schedule list.
+        """
+        index_0 = self.end_forward[1]
+        return self._schedule[index_0: len(self._schedule)]
+
     def iter(self):
-        """Iterator.
+        """Reverse Iterator.
         """
         def action(i):
-            """Provide the actions.
-
-            Parameterss
+            """Return the actions.
+
+            Parameters
             ----------
             i : int
-                _description_
+                Action index.
 
             Returns
             -------
                 _description_
 
-            Raises
-            ------
-            RuntimeError
-                _description_
-            RuntimeError
-                _description_
             """
-            assert i >= 0 and i < len(self._schedule)
-            action = self._schedule[i]
+            reverse_schedule = self.get_reverse_schedule()
+            assert i >= 0 and i < len(reverse_schedule)
+            action = reverse_schedule[i]
             cp_action = action.type
             if cp_action == "Forward":
                 n_0 = action.index
@@ -109,52 +134,79 @@
                 snapshots.add(deferred_cp[0])
                 yield Write(*deferred_cp)
                 deferred_cp = None
-
-        for i in range(len(self._schedule)):
+        rev_schedule = self.get_reverse_schedule()
+        for i in range(0, len(rev_schedule)):
+            print(i)
             cp_action, (n_0, n_1, storage) = action(i)
 
-            if cp_action == "Forward":
+            if cp_action == "Backward":
                 if n_0 != self._n:
                     raise RuntimeError("Invalid checkpointing state")
-
-                yield Clear(True, True)
-                yield Configure(n_0 not in snapshots, False)
-                self._n = n_1
-                yield Forward(n_0, n_1)
-            elif cp_action == "Backward":
+                if n_0 != self._max_n - self._r - 1:
+                    raise RuntimeError("Invalid checkpointing state")
+
+                yield from write_deferred_cp()
+
+                self._n = n_0
+                yield Forward(n_0, n_0 + 1)
+                if self._n == self._max_n:
+                    if self._r != 0:
+                        raise RuntimeError("Invalid checkpointing state")
+                    yield EndForward()
+                self._r += 1
+                yield Reverse(n_0 + 1, n_0)
+            elif cp_action == "Read":
+                if deferred_cp is not None:
+                    raise RuntimeError("Invalid checkpointing state")
+
+                if n_0 == self._max_n - self._r - 1:
+                    cp_delete = True
+                elif i < len(self._schedule) - 2:
+                    d_cp_action, (d_n_0, _, d_storage) = action(i + 2)
+                    if d_cp_action == "Discard":
+                        if d_n_0 != n_0 or d_storage != storage:
+                            raise RuntimeError("Invalid schedule")
+                        cp_delete = True
+                    else:
+                        cp_delete = False
+
+                if cp_delete:
+                    snapshots.remove(n_0)
+                self._n = n_0
+                yield Read(n_0, storage, cp_delete)
+            elif cp_action == "Write":
                 if n_0 != self._n:
                     raise RuntimeError("Invalid checkpointing state")
-                if n_0 != self._max_n - self._r - 1:
-                    raise RuntimeError("Invalid checkpointing state")
 
                 yield from write_deferred_cp()
->>>>>>> a4972252
-
-        Returns
-        -------
-        list
-            Forward schedule list.
-        """
-        index_0 = 0
-        index_1 = None
-        i = 0
-        while index_1 is None:
-            if self._schedule[i].index[1] == self._max_n:
-                index_1 = i+1
-            i+=1
-        self.end_forward = (True, index_1)
-        return self._schedule[index_0:index_1]
-        
-
-    def get_reverse_schedule(self):
-        """Return the hevolve schedule of the backward mode.
-
-        Returns
-        -------
-        list
-            Reverse schedule list.
-        """
-        index_0 = self.end_forward[1]
-        return self._schedule[index_0: len(self._schedule)]
-
-  +
+                deferred_cp = (n_0, storage)
+
+                if i > 0:
+                    r_cp_action, (r_n_0, _, _) = action(i - 1)
+                    if r_cp_action == "Read":
+                        if r_n_0 != n_0:
+                            raise RuntimeError("Invalid schedule")
+                        yield from write_deferred_cp()
+            elif cp_action == "Discard":
+                if i < 2:
+                    raise RuntimeError("Invalid schedule")
+                r_cp_action, (r_n_0, _, r_storage) = action(i - 2)
+                if r_cp_action != "Read" \
+                        or r_n_0 != n_0 \
+                        or r_storage != storage:
+                    raise RuntimeError("Invalid schedule")
+            else:
+                raise RuntimeError(f"Unexpected action: {cp_action:s}")
+
+        if len(snapshots) != 0:
+            raise RuntimeError("Invalid checkpointing state")
+
+        self._exhausted = True
+        yield EndReverse(True)
+
+    def is_exhausted(self):
+        return self._exhausted
+
+    def uses_disk_storage(self):
+        return self._snapshots_on_disk > 0