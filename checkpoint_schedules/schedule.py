#!/usr/bin/env python3
# -*- coding: utf-8 -*-

from abc import ABC, abstractmethod
import functools

__all__ = \
    [
        "CheckpointAction",
        "Forward",
        "Reverse",
        "Read",
        "EndForward",
        "EndReverse",
        "CheckpointSchedule",
        "Delete"
    ]


class CheckpointAction:
    """Checkpoint action object.
    
    """
    def __init__(self, *args):
        self.args = args

    def __repr__(self):
        return f"{type(self).__name__}{self.args!r}"

    def __eq__(self, other):
        return type(self) == type(other) and self.args == other.args

<<<<<<< HEAD
=======
class Clear(CheckpointAction):
    """Clear checkpoint data.

    Args
    ----
    clear_ics : bool
        If "True", the checkpoint used to restart the forward solver is comming clear.
    clear_data : bool
        If True, the latest forward checkpoint data is coming clear.
    """
    def __init__(self, clear_ics, clear_data):
        super().__init__(clear_ics, clear_data)

    @property
    def clear_ics(self):
        return self.args[0]

    @property
    def clear_data(self):
        return self.args[1]


class Configure(CheckpointAction):
    """Configure the type of checkpoint that is being saved.

    Args
    ----
    store_ics : bool
        If "True", the checkpoint data is coming save at the step give by 'Write' action.
    store_data : bool
        If "True", the latest checkpoint data is coming save.

    """
    def __init__(self, store_ics, store_data):
        super().__init__(store_ics, store_data)

    @property
    def store_ics(self):
        """

        Returns
        -------
        _type_
            _description_
        """
        return self.args[0]

    @property
    def store_data(self):
        return self.args[1]

>>>>>>> b0e6f324

class Forward(CheckpointAction):
    """Abstract forward action.

    Args
    ----
    n0 : int
        Initial step.
    n1 : int
        Final step.
    write_ics : bool
        If "True", the checkpoint at the time 'n1'.
    storage : str
        Level of the checkpoint storage, either "RAM" or "disk".
    write_ics_n0 : bool
        Determine if the checkpoint at the time 'n0' is saved. It is "True"
        only in the initial forward calculation.
    """
<<<<<<< HEAD
    def __init__(self, n0, n1, write_ics, write_data, storage, clear_buffer=True):
        super().__init__(n0, n1, write_ics, write_data, storage, clear_buffer)
=======
    def __init__(self, n0, n1):
        super().__init__(n0, n1)
>>>>>>> b0e6f324

    def __iter__(self):
        yield from range(self.n0, self.n1)

    def __len__(self):
        return self.n1 - self.n0

    def __contains__(self, step):
        return self.n0 <= step < self.n1

    @property
    def n0(self):
        """Initial step of the forward solver.

        Returns
        -------
        int
            Initial step.
        """
        return self.args[0]

    @property
    def n1(self):
        """Final step of the forward solver.

        Returns
        -------
        int
            Final step.
        """
        return self.args[1]

    @property
    def write_ics(self):
        """Inform if the checkpoint at the step 'self.args[1]' is going
        to be save.

        Returns
        -------
        bool
            If 'True', the checkpoint at the step 'self.args[1]' is going to be save.
        """
        return self.args[2]
    
    @property
    def write_data(self):
        """Inform if the forward data at the step 'self.args[1]' is going
        to be save.

        Returns
        -------
        bool
            If 'True', the forward data at the step 'self.args[1]' is going to be save.
        """
        return self.args[3]
    
    @property
    def storage(self):
        """Level where the checkpoint is saved.

        Returns
        -------
        str
            Either "RAM" or "disk".
        """
        return self.args[4]
    
    @property
    def clear(self):
        """Clear buffer.

        Returns
        -------
        bool
            If 'True', .
        """
        return self.args[5]
    
    # @property
    # def storage_n0(self):
    #     """Level where the checkpoint at 'n0' is saved.

    #     Returns
    #     -------
    #     bool
    #         If 'True', the checkpoint at the step 'self.args[0]' is going to be saved.
    #     """
    #     return self.args[6]
    

class Reverse(CheckpointAction):
    """Reverse action.

    Attributes
    ----------
    n1 : int
        Initial step of reverse solver.
    n0 : int
        Final step of reverse solver.  
    """
<<<<<<< HEAD
    def __init__(self, n1, n0, clear_fwd_data):

        super().__init__(n1, n0, clear_fwd_data)
=======
    def __init__(self, n1, n0):
        super().__init__(n1, n0)
>>>>>>> b0e6f324

    def __iter__(self):
        yield from range(self.n1 - 1, self.n0 - 1, -1)

    def __len__(self):
        return self.n1 - self.n0

    def __contains__(self, step):
        return self.n0 <= step < self.n1

    @property
    def n0(self):
        """Final step of the reverse mode.

        Returns
        -------
        float
            Final step.
        """
        return self.args[1]

    @property
    def n1(self):
        """Initial step of the reverse mode.

        Returns
        -------
        float
            Initial step.
        """
        return self.args[0]

<<<<<<< HEAD
    def clear_fwd_data(self):
        return self.args[2]
=======
    

>>>>>>> b0e6f324

class Read(CheckpointAction):
    """Action read a checkpoint.
    """
<<<<<<< HEAD
    def __init__(self, n, storage):
        super().__init__(n, storage)
=======
    def __init__(self, n, storage, delete):
        super().__init__(n, storage, delete)
>>>>>>> b0e6f324

    @property
    def n(self):
        """Curren read step.

        Returns
        -------
        int
            The step.
        """
        return self.args[0]

    @property
    def storage(self):
        """Checkpoint storage level.

        Returns
        -------
        str
            Either "RAM" or "disk".
        """
        return self.args[1]


class Delete(CheckpointAction):
    """Delete the type of checkpoint saved.

    Args
    ----
    delete_ics : bool
        If "True", the checkpoint stored in the snapshot is deleted.
    delete_data : bool
        If "True", the forward data is deleted.
    storage : str
        Storage level that the checkpoint is going to be deleted.
    """
    def __init__(self, n, storage):
        super().__init__(n, storage)

    @property
    def n(self):
        """Return the Write step.

        Returns
        -------
        int
            Write step.
        """
        return self.args[0]
    
    @property
    def storage(self):
        """Storage level that the checkpoint is going to be deleted.

        Returns
        -------
<<<<<<< HEAD
        str
            Either "RAM" or disk.
        """
        return self.args[1]
    
    # @property
    # def delete_ics(self):
    #     """Storage level that the checkpoint is going to be deleted.

    #     Returns
    #     -------
    #     str
    #         Either "RAM" or disk.
    #     """
    #     return self.args[2]
    
    # @property
    # def delete_data(self):
    #     """Storage level that the checkpoint is going to be deleted.
=======
        bool
            If "True", the checkpoint data is saved at a step `n`.
        """
        return self.args[1]


class WriteForward(CheckpointAction):
    """Write the latest forward step.
    This action works to inform that there is a forward output checkpoint which 
    is not save by the Write action. For instance, in the last step ('n = max_n') 
    of the forward execution, the forward output is not saved in any levels.  
    forward  
    useful for 
    """
    
    def __init__(self, n, storage):
        super().__init__(n, storage)

    @property
    def n(self):
        """Step.
>>>>>>> b0e6f324

    #     Returns
    #     -------
    #     str
    #         Either "RAM" or disk.
    #     """
    #     return self.args[3]

<<<<<<< HEAD
=======
    @property
    def storage(self):
        """Checkpoint write.

        Returns
        -------
        bool
            If "True", the checkpoint data at a step 'n' is saved.
        """
        return self.args[1]
>>>>>>> b0e6f324


class EndForward(CheckpointAction):
<<<<<<< HEAD
    """Action used if the Forward solver is ended.
    """
=======
>>>>>>> b0e6f324
    pass


class EndReverse(CheckpointAction):
    """Action used if the Reverse solver is ended.
    """
    def __init__(self, exhausted):
        super().__init__(exhausted)

    @property
    def exhausted(self):
        """_summary_

        Returns
        -------
        _type_
            _description_
        """
        return self.args[0]


class CheckpointSchedule(ABC):
    """A checkpointing schedule.

    The schedule is defined by iter, which yields actions in a similar manner
    to the approach used in
        A. Griewank and A. Walther, "Algorithm 799: Revolve: An implementation
        of checkpointing for the reverse or adjoint mode of computational
        differentiation", ACM Transactions on Mathematical Software, 26(1), pp.
        19--45, 2000
    e.g. 'forward', 'read', and 'write' correspond to ADVANCE, RESTORE, and
    TAKESHOT respectively in Griewank and Walther 2000 (although here 'write'
    actions occur *after* forward advancement from snapshots).

    The iter method yields (action, data), with:
    Forward(n0, n1)
    Run the forward from the start of block n0 to the start of block n1.

    Reverse(n1, n0)
    Run the adjoint from the start of block n1 to the start of block n0.

    Read(n, storage, delete)
    Read checkpoint data associated with block n from the indicated storage.
    delete indicates whether the checkpoint data should be deleted.

    Write(n, storage)
    Write checkpoint data associated with block n to the indicated storage.

    EndForward()
    End the forward calculation.

    EndReverse(exhausted)
    End a reverse calculation. If exhausted is False then a further reverse
    calculation can be performed.

    Atributes
    ----------
    max_n : int
        Maximal steps of a forward solver.
    """

    def __init__(self, max_n=None):
        if max_n is not None and max_n < 1:
            raise ValueError("max_n must be positive")

        self._n = 0
        self._r = 0
        self._max_n = max_n

    def __init_subclass__(cls, **kwargs):
        super().__init_subclass__(**kwargs)

        cls_iter = cls.iter

        @functools.wraps(cls_iter)
        def iter(self):
            """Checkpoint schedule Iterator.

            Returns
            -------
            object
                Iterator.
            """
            if not hasattr(self, "_iter"):
                self._iter = cls_iter(self)
            return self._iter

        cls.iter = iter

    def __iter__(self):
        return self

    def __next__(self):
        return next(self.iter())

    @abstractmethod
    def iter(self):
        """Abstract iterator.
        """
        raise NotImplementedError

    @abstractmethod
    def is_exhausted(self):
        """_summary_
        """
        raise NotImplementedError

    @abstractmethod
    def uses_disk_storage(self):
        """_summary_
        """
        raise NotImplementedError

    def n(self):
        """Forward step.

        Returns
        -------
        int 
            Forward step.
        """
        return self._n

    def r(self):
        """Reverse step.

        Returns
        -------
        int 
            Reverse step.
        """
        return self._r

    def max_n(self):
        """The number of forward steps in the initial forward calculation.

        Returns
        -------
        int
            The number of forward steps.
        """
        return self._max_n

    def is_running(self):
        return hasattr(self, "_iter")

    def finalize(self, n):
        """Verify if the solver is finalized.

        Parameters
        ----------
        n : int
            Current solver step.
        """
        if n < 1:
            raise ValueError("n must be positive")
        if self._max_n is None:
            if self._n >= n:
                self._n = n
                self._max_n = n
            else:
                raise RuntimeError("Invalid checkpointing state")
        elif self._n != n or self._max_n != n:
            raise RuntimeError("Invalid checkpointing state")<|MERGE_RESOLUTION|>--- conflicted
+++ resolved
@@ -30,60 +30,6 @@
     def __eq__(self, other):
         return type(self) == type(other) and self.args == other.args
 
-<<<<<<< HEAD
-=======
-class Clear(CheckpointAction):
-    """Clear checkpoint data.
-
-    Args
-    ----
-    clear_ics : bool
-        If "True", the checkpoint used to restart the forward solver is comming clear.
-    clear_data : bool
-        If True, the latest forward checkpoint data is coming clear.
-    """
-    def __init__(self, clear_ics, clear_data):
-        super().__init__(clear_ics, clear_data)
-
-    @property
-    def clear_ics(self):
-        return self.args[0]
-
-    @property
-    def clear_data(self):
-        return self.args[1]
-
-
-class Configure(CheckpointAction):
-    """Configure the type of checkpoint that is being saved.
-
-    Args
-    ----
-    store_ics : bool
-        If "True", the checkpoint data is coming save at the step give by 'Write' action.
-    store_data : bool
-        If "True", the latest checkpoint data is coming save.
-
-    """
-    def __init__(self, store_ics, store_data):
-        super().__init__(store_ics, store_data)
-
-    @property
-    def store_ics(self):
-        """
-
-        Returns
-        -------
-        _type_
-            _description_
-        """
-        return self.args[0]
-
-    @property
-    def store_data(self):
-        return self.args[1]
-
->>>>>>> b0e6f324
 
 class Forward(CheckpointAction):
     """Abstract forward action.
@@ -102,13 +48,8 @@
         Determine if the checkpoint at the time 'n0' is saved. It is "True"
         only in the initial forward calculation.
     """
-<<<<<<< HEAD
     def __init__(self, n0, n1, write_ics, write_data, storage, clear_buffer=True):
         super().__init__(n0, n1, write_ics, write_data, storage, clear_buffer)
-=======
-    def __init__(self, n0, n1):
-        super().__init__(n0, n1)
->>>>>>> b0e6f324
 
     def __iter__(self):
         yield from range(self.n0, self.n1)
@@ -209,14 +150,9 @@
     n0 : int
         Final step of reverse solver.  
     """
-<<<<<<< HEAD
     def __init__(self, n1, n0, clear_fwd_data):
 
         super().__init__(n1, n0, clear_fwd_data)
-=======
-    def __init__(self, n1, n0):
-        super().__init__(n1, n0)
->>>>>>> b0e6f324
 
     def __iter__(self):
         yield from range(self.n1 - 1, self.n0 - 1, -1)
@@ -249,24 +185,14 @@
         """
         return self.args[0]
 
-<<<<<<< HEAD
     def clear_fwd_data(self):
         return self.args[2]
-=======
-    
-
->>>>>>> b0e6f324
 
 class Read(CheckpointAction):
     """Action read a checkpoint.
     """
-<<<<<<< HEAD
     def __init__(self, n, storage):
         super().__init__(n, storage)
-=======
-    def __init__(self, n, storage, delete):
-        super().__init__(n, storage, delete)
->>>>>>> b0e6f324
 
     @property
     def n(self):
@@ -323,7 +249,6 @@
 
         Returns
         -------
-<<<<<<< HEAD
         str
             Either "RAM" or disk.
         """
@@ -343,29 +268,6 @@
     # @property
     # def delete_data(self):
     #     """Storage level that the checkpoint is going to be deleted.
-=======
-        bool
-            If "True", the checkpoint data is saved at a step `n`.
-        """
-        return self.args[1]
-
-
-class WriteForward(CheckpointAction):
-    """Write the latest forward step.
-    This action works to inform that there is a forward output checkpoint which 
-    is not save by the Write action. For instance, in the last step ('n = max_n') 
-    of the forward execution, the forward output is not saved in any levels.  
-    forward  
-    useful for 
-    """
-    
-    def __init__(self, n, storage):
-        super().__init__(n, storage)
-
-    @property
-    def n(self):
-        """Step.
->>>>>>> b0e6f324
 
     #     Returns
     #     -------
@@ -374,27 +276,11 @@
     #     """
     #     return self.args[3]
 
-<<<<<<< HEAD
-=======
-    @property
-    def storage(self):
-        """Checkpoint write.
-
-        Returns
-        -------
-        bool
-            If "True", the checkpoint data at a step 'n' is saved.
-        """
-        return self.args[1]
->>>>>>> b0e6f324
 
 
 class EndForward(CheckpointAction):
-<<<<<<< HEAD
     """Action used if the Forward solver is ended.
     """
-=======
->>>>>>> b0e6f324
     pass
 
 
